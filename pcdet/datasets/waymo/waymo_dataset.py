--- conflicted
+++ resolved
@@ -114,7 +114,8 @@
 
             SharedArray.delete(f"shm://{sa_key}")
 
-        dist.barrier()
+        if num_gpus > 1:
+            dist.barrier()
         self.logger.info('Training data has been deleted from shared memory')
 
     @staticmethod
@@ -430,11 +431,7 @@
     parser = argparse.ArgumentParser(description='arg parser')
     parser.add_argument('--cfg_file', type=str, default=None, help='specify the config of dataset')
     parser.add_argument('--func', type=str, default='create_waymo_infos', help='')
-<<<<<<< HEAD
     parser.add_argument('--processed_data_tag', type=str, default='waymo_processed_data_v0_5_0', help='')
-=======
-    parser.add_argument('--processed_data_tag', type=str, default='waymo_processed_data_v0_3_1', help='')
->>>>>>> 14fdedca
     args = parser.parse_args()
 
     if args.func == 'create_waymo_infos':
